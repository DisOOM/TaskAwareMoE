## llama2.c

<p align="center">
  <img src="assets/llama_cute.jpg" width="300" height="300" alt="Cute Llama">
</p>

Train the Llama 2 LLM architecture in PyTorch then inference it with one simple 700-line C file ([run.c](run.c)). You might think that you need many billion parameter LLMs to do anything useful, but in fact very small LLMs can have surprisingly strong performance if you make the domain narrow enough (ref: [TinyStories](https://huggingface.co/datasets/roneneldan/TinyStories) paper). This repo is a "fullstack" train + inference solution for Llama 2 LLM, with focus on minimalism and simplicity.

As the architecture is identical, you can also load and inference Meta's Llama 2 models. However, the current code only inferences models in fp32, so you will most likely not be able to productively load models larger than 7B. Work on model quantization is currently ongoing.

Please note that this repo started recently as a fun weekend project: I took my earlier [nanoGPT](https://github.com/karpathy/nanoGPT), tuned it to implement the Llama-2 architecture instead of GPT-2, and the meat of it was writing the C inference engine in [run.c](run.c). So the project is young and moving quickly. Hat tip to the awesome [llama.cpp](https://github.com/ggerganov/llama.cpp) for inspiring this project. Compared to llama.cpp, I wanted something super simple, minimal, and educational so I chose to hard-code the Llama 2 architecture and just roll one inference file of pure C with no dependencies.

## feel the magic

[![Open In Colab](https://colab.research.google.com/assets/colab-badge.svg)](https://colab.research.google.com/github/karpathy/llama2.c/blob/master/run.ipynb)

First, navigate to the folder when you keep your projects and clone this repository to this folder:

```bash
git clone https://github.com/karpathy/llama2.c.git
```

Then, open the repository folder:

```bash
cd llama2.c
```

Now, let's just run a baby Llama 2 model in C. You need a model checkpoint. Download this 15M parameter model I trained on the [TinyStories](https://huggingface.co/datasets/roneneldan/TinyStories) dataset (~60MB download):

```bash
wget https://huggingface.co/karpathy/tinyllamas/resolve/main/stories15M.bin
```

Compile and run the C code:

```bash
make run
./run stories15M.bin
```

You'll see the text stream a sample. On my M1 MacBook Air this runs at ~110 tokens/s. See [performance](#performance) or the Makefile for compile flags that can significantly speed this up. We can also try a bit bigger 42M parameter model:

```bash
wget https://huggingface.co/karpathy/tinyllamas/resolve/main/stories42M.bin
./run stories42M.bin
```

This still runs at interactive rates and samples more coherent and diverse stories:

> Once upon a time, there was a little girl named Lily. She loved playing with her toys on top of her bed. One day, she decided to have a tea party with her stuffed animals. She poured some tea into a tiny teapot and put it on top of the teapot. Suddenly, her little brother Max came into the room and wanted to join the tea party too. Lily didn't want to share her tea and she told Max to go away. Max started to cry and Lily felt bad. She decided to yield her tea party to Max and they both shared the teapot. But then, something unexpected happened. The teapot started to shake and wiggle. Lily and Max were scared and didn't know what to do. Suddenly, the teapot started to fly towards the ceiling and landed on the top of the bed. Lily and Max were amazed and they hugged each other. They realized that sharing was much more fun than being selfish. From that day on, they always shared their tea parties and toys.

You can also prompt the model with a prefix or a number of additional command line arguments, e.g. to sample at temperature 0.8 for 256 steps and with a prompt:

```bash
./run stories42M.bin -t 0.8 -n 256 -i "One day, Lily met a Shoggoth"
```

> One day, Lily met a Shoggoth. He was very shy, but was also very generous. Lily said “Hello Shoggy! Can I be your friend?” Shoggy was happy to have a friend and said “Yes, let’s explore the universe together!” So they set off on a journey to explore the universe. As they travelled, Shoggy was happy to explain to Lily about all the wonderful things in the universe. At the end of the day, Lily and Shoggy had gathered lots of wonderful things from the universe, and they both felt very proud. They promised to explore the universe as one big pair and to never stop being generous to each other.

There is also an even better 110M param model available, see [models](#models).

Quick note on sampling, the recommendation for ~best results is to sample with `-t 1.0 -p 0.9`, i.e. temperature 1.0 (default) but also top-p sampling at 0.9 (default). Intuitively, top-p ensures that tokens with tiny probabilities do not get sampled, so we can't get "unlucky" during sampling, and we are less likely to go "off the rails" afterwards. More generally, to control the diversity of samples use either the temperature (i.e. vary `-t` between 0 and 1 and keep top-p off with `-p 0`) or the top-p value (i.e. vary `-p` between 0 and 1 and keep `-t 1`), but not both. Nice explainers on LLM sampling strategies include [this](https://peterchng.com/blog/2023/05/02/token-selection-strategies-top-k-top-p-and-temperature/), [this](https://docs.cohere.com/docs/controlling-generation-with-top-k-top-p) or [this](https://huggingface.co/blog/how-to-generate).

## Meta's Llama 2 models

As the neural net architecture is identical, we can also inference the Llama 2 models released by Meta. Sadly there is a bit of friction here due to licensing (I can't directly upload the checkpoints, I think). So Step 1, get the Llama 2 checkpoints by following the [Meta instructions](https://github.com/facebookresearch/llama). Once we have those checkpoints, we have to convert them into the llama2.c format.
For this we need to install the python dependencies (`pip install -r requirements.txt`) and then use the `export.py` file, e.g. for 7B model:

```bash
python export.py llama2_7b.bin --meta-llama path/to/llama/model/7B
```

The export will take ~10 minutes or so and generate a 26GB file (the weights of the 7B model in float32) called `llama2_7b.bin` in the current directory. It has been [reported](https://github.com/karpathy/llama2.c/pull/85) that despite efforts. I would not attempt to run anything above 7B right now for two reasons: first, 13B+ currently doesn't work because of integer flow in pointer arithmetic, which is yet to be fixed, and second, even if it were fixed, this repo is doing float32 inference right now, so it would be fairly unusably slow. Once the export is done, we can run it:

```bash
./run llama2_7b.bin
```

This ran at about 4 tokens/s compiled with [OpenMP](#OpenMP) on 96 threads on my CPU Linux box in the cloud. (On my MacBook Air M1, currently it's closer to 30 seconds per token if you just build with `make runfast`.) Example output:

> The purpose of this document is to highlight the state-of-the-art of CoO generation technologies, both recent developments and those in commercial use. The focus is on the technologies with the highest merit to become the dominating processes of the future and therefore to be technologies of interest to S&amp;T ... R&amp;D. As such, CoO generation technologies developed in Russia, Japan and Europe are described in some depth. The document starts with an introduction to cobalt oxides as complex products and a short view on cobalt as an essential material. The document continues with the discussion of the available CoO generation processes with respect to energy and capital consumption as well as to environmental damage.

base models... ¯\\_(ツ)_/¯. Since we can inference the base model, it should be possible to also inference the chat model quite easily, and have a conversation with it. And if we can find a way to run 7B more efficiently, we can start adding LoRA to our training script, and going wild with finetunes all within the repo!

You can also chat with the Llama Chat models. Export the chat model exactly as above:

```bash
python export.py llama2_7b_chat.bin --meta-llama /path/to/7B-chat
```

Then chat with it by specifying the chat mode using the `-m` flag, e.g.:

```bash
./run llama2_7b_chat.bin -m chat
```

## hugginface models

We can load any huggingface models that use the Llama 2 architecture. See the script [export.py](export.py) and the `--hf` flag to export the model .bin file.

## models

For the sake of examples of smaller, from-scratch models, I trained a small model series on TinyStories. All of these trained in a few hours on my training setup (4X A100 40GB GPUs). The 110M took around 24 hours. I am hosting them on huggingface hub [tinyllamas](https://huggingface.co/karpathy/tinyllamas), both in the original PyTorch .pt, and also in the llama2.c format .bin:

| model | dim | n_layers | n_heads | n_kv_heads | max context length | parameters | val loss | download
| --- | --- | --- | --- | --- | --- | --- | --- | --- |
| 260K | 64 | 5 | 8 | 4 | 512 | 260K | 1.297 | [stories260K](https://huggingface.co/karpathy/tinyllamas/tree/main/stories260K)
| OG | 288 | 6 | 6 | 6 | 256 | 15M | 1.072 | [stories15M.bin](https://huggingface.co/karpathy/tinyllamas/resolve/main/stories15M.bin) |
| 42M| 512 | 8 | 8 | 8 | 1024 | 42M | 0.847 | [stories42M.bin](https://huggingface.co/karpathy/tinyllamas/resolve/main/stories42M.bin) |
| 110M| 768 | 12 | 12 | 12 | 1024 | 110M | 0.760 | [stories110M.bin](https://huggingface.co/karpathy/tinyllamas/resolve/main/stories110M.bin) |

You'll notice that the 110M model is equivalent to GPT-1 in size. Alternatively, this is also the smallest model in the GPT-2 series (`GPT-2 small`), except the max context length is only 1024 instead of 2048. The only notable changes from GPT-1/2 architecture is that Llama uses RoPE relatively positional embeddings instead of absolute/learned positional embeddings, a bit more fancy SwiGLU non-linearity in the MLP, RMSNorm instead of LayerNorm, bias=False on all Linear layers, and is optionally multiquery (but this is not yet supported in llama2.c).

## training

Let's see how we can train a baby Llama 2 from scratch using the code in this repo. First let's download and pretokenize some source dataset, e.g. I like [TinyStories](https://huggingface.co/datasets/roneneldan/TinyStories) so this is the only example currently available in this repo. But it should be very easy to add datasets, see the code.

```bash
python tinystories.py download
python tinystories.py pretokenize
```

Then train our model:

```bash
python train.py
```

**brief training guide**. See the train.py script for more exotic launches and hyperparameter overrides. Here is a brief guide to how to set the parameters. Look at the table at the very end of the [Chinchilla paper](https://arxiv.org/abs/2203.15556) to get a sense of how the Transformer parameters (dim, n_layers, n_heads) grow or shrink together. Extrapolate/interpolate this pattern to get bigger or smaller transformers. Set the max context length however you wish, depending on the problem: this should be the max number of tokens that matter to predict the next token. E.g. Llama 2 uses 2048. Next, you want the _total_ batch size per update (printed by the script as "tokens per iteration will be:") to be somewhere around 100K tokens for medium-sized applications. For tiny applications it could be lower, for large training (e.g. GPTs/LLamas) it is usually ~0.5M, or even more. You get there by first maxing out the batch_size to whatever your system allows (e.g. mine was 16 in a recent run because after that my GPU runs out of memory), and then you want to increase gradient_accumulation_steps to be as high as necessary to reach the total batch size of ~100K. Finally, you want to tune your learning_rate (LR). You want this to be as high as your training allows. Very small networks can get away with a large LR (e.g. 1e-3 or even higher). Large networks need lower LRs. 3e-4 is a safe choice in most medium-sized applications, but can be too low for small networks, so try to increase it! Finally, max_iters is the length of training. Play with different settings. I mostly only ever tune these parameters and leave most of the others unchanged. Here is an example of how I trained the 110M model, which I don't think is anywhere near optimal, but looked sensible to me: dim 768, n_layers 12, n_heads 12 (so size of each head is 768 / 12 = 64 channels), seq len of 1024, batch size 16 (this is the most that fit my A100 40GB GPU), gradient_accumulation_steps = 8 was needed to get total tokens batch size to be 16 batch size * 1024 tokens in sequence * 8 grad_accum = 131,072 tokens per update. Good. Learning rate 4e-4 (probably a little too low). max_iters 200K (probably a bit too high). Dropout 0.1, as that usually helps a bit at medium size. That was it. I ran using Distributed Data Parallel (DDP) on 4 GPUs on my cloud machine, training took ~day or so.

Totally understand if you want to skip model training, for simple demo just download one of the pretrained models (see [models](#models) section), e.g.:

```bash
wget https://huggingface.co/karpathy/tinyllamas/resolve/main/stories15M.bin
```

Once we have the model.bin file, we can inference in C. Compile the C code first:

```bash
make run
```

You can now run it simply as

```bash
./run stories15M.bin
```

Watch the tokens stream by, fun! We can also run the PyTorch inference script for a comparison. Download one of the models again from huggingface hub and point the `sample.py` script at it:

```bash
wget https://huggingface.co/karpathy/tinyllamas/resolve/main/stories15M.pt -P out15M
python sample.py --checkpoint=out15M/stories15M.pt
```

Which gives the same results.

## custom tokenizers

In everything above, we've assumed the custom Lllama 2 tokenizer with 32,000 tokens. However, in many boutique LLMs, using vocabulary this big might be an overkill. If you have a small application you have in mind, you might be much better off training your own tokenizers. This can make everything nicer - with smaller vocabs your model has fewer parameters (because the token embedding table is a lot smaller), the inference is faster (because there are fewer tokens to predict), and your average sequence length per example could also get smaller (because the compression is a lot more efficient on your data). So let's see how we train a custom tokenizer.

By default, to pretokenize the tinystories dataset we had to run, in order:

```
python tinystories.py download
python tinystories.py pretokenize
```

The `pretokenize` stage here loads the Llama 2 tokenizer (vocab size 32,000) and uses it to convert the downloaded text into integers, and saves that to file. We now change this as follows, to train an example 4096-token tokenizer:

```
python tinystories.py download
python tinystories.py train_vocab --vocab_size=4096
python tinystories.py pretokenize --vocab_size=4096
```

The `train_vocab` stage will call the `sentencepiece` library to train the tokenizer, storing it in a new file `data/tok4096.model`. I tried to reproduce as well as I could the settings that (I think) Meta used to train their vocabulary. This uses the Byte Pair Encoding algorithm that starts out with raw utf8 byte sequences of the text data and then iteratively merges the most common consecutive pairs of tokens to form the vocabulary. Inspect the `tinystories.py` file - the custom tokenizers are stored in a special directory structure indexed by the vocab size.

A quick note of interest is that vocab size of 4096 trained specifically on tinystories creates integer sequences with about the same sequence length per example as the default Llama 2 tokenizer of 32000 tokens! This means that our custom, tailored tokenizer is a lot better adapted to our specific text, and can compress it very effectively. So our trained models are smaller and faster.

Now that we have pretokenized the dataset with our custom tokenizer, we can train the model. The training script `train.py` doesn't care about the exact tokens, it only cares about the vocabulary size so it can correctly initialize the model. So when training your model, make sure to pass in

```
python train.py --vocab_source=custom --vocab_size=4096
```

(The defaults are `llama2` and `32000` respectively, which indicates the default Llama 2 tokenizer). This trains the model. Finally we are ready to run inference with our `run.c` script. For that we need two things. Number one, we have to export our tokenizer in the `.bin` format, do that with:

```
python tokenizer.py --tokenizer-model=data/tok4096.model
```

This writes the tokenizer to `data/tok4096.bin`. Now we can run inference, pointing it to this tokenizer using the `-z` flag:

```
./run out/model.bin -z data/tok4096.bin
```

This should print the samples. If you leave out the `-z` flag, it will use the default Llama 2 tokenizer, which would generate a good sequence of integers, but they would get translated using a different vocabulary to text, so it would look like gibberish.

## performance

There are many ways to potentially speed up this code depending on your system. Have a look at the [Makefile](Makefile), which contains a lot of notes. The `make run` command currently uses the `-O3` optimization by default, i.e.:

```bash
gcc -O3 -o run run.c -lm
```

-O3 includes optimizations that are expensive in terms of compile time and memory usage. Including vectorization, loop unrolling, and predicting branches.

To get a much better performance, try to compile with `make runfast`. This turns on the `-Ofast` flag, which includes additional optimizations that may break compliance with the C/IEEE specifications, in addition to `-O3`. See [the GCC docs](https://gcc.gnu.org/onlinedocs/gcc/Optimize-Options.html) for more information.

Try `-march=native` to compile the program to use the architecture of the machine you're compiling on rather than a more generic CPU. This may enable additional optimizations and hardware-specific tuning such as improved vector instructions/width.

The fastest throughput I saw so far on my MacBook Air (M1) so far is with `make runfast`.

You can also experiment with replacing `gcc` with `clang`.

If compiling with gcc, try experimenting with `-funroll-all-loops`, see PR [#183](https://github.com/karpathy/llama2.c/pull/183)

**OpenMP**. Big improvements can also be achieved by compiling with OpenMP, which "activates" the `#pragma omp parallel for` inside the matmul and attention, allowing the work in the loops to be split up over multiple processors.
You'll need to install the OpenMP library and the clang compiler first (e.g. `apt install clang libomp-dev` on ubuntu). Then you can compile with `make runomp`, which does:

```bash
clang -Ofast -fopenmp -march=native run.c  -lm  -o run
```

When you run inference make sure to use OpenMP flags to set the number of threads, e.g.:

```bash
OMP_NUM_THREADS=4 ./run out/model.bin
```

Depending on your system resources you may want to tweak these hyperparameters and use more threads. But more is not always better, usually this is a bit U shaped. In particular, if your CPU has SMT (multithreading), try setting the number of threads to the number of physical cores rather than logical cores. The performance difference can be large due to cache thrashing and communication overhead. The PyTorch documentation [CPU specific optimizations
](https://pytorch.org/tutorials/recipes/recipes/tuning_guide.html#cpu-specific-optimizations) has some good information that applies here too.

## platforms

On **Windows**, use `build_msvc.bat` in a Visual Studio Command Prompt to build with msvc, or you can use `make win64` to use mingw compiler toolchain from linux or windows to build the windows target. MSVC build will automatically use openmp and max threads appropriate for your CPU unless you set `OMP_NUM_THREADS` env.

On **Centos 7**, **Amazon Linux 2018** use `rungnu` Makefile target: `make rungnu` or `make runompgnu` to use openmp.

On **Mac**, use clang from brew for openmp build. Install clang as `brew install llvm` and use the installed clang binary to compile with openmp: `make runomp CC=/opt/homebrew/opt/llvm/bin/clang`

## tests

You can run tests simply with pytest:

```bash
$ pip install pytest
$ pytest
```

This will currently invoke two tests inside `test_all.py`, which forward the model in both C and Python for 200 steps and check the output against a known good expected output. The tests currently run in only a few seconds, but will have to download and cache the stories260K models in a temporary `test` directory (only ~2MB download).

There are also some tests in C, in the file [test.c](test.c). You can run these with `make testcc`, or to see more stuff printed:

```
make testcc VERBOSITY=1
```

Call for help: help add more tests.

## ack

I trained the llama2.c storyteller models on a 4X A100 40GB box graciously provided by the excellent [Lambda labs](https://lambdalabs.com/service/gpu-cloud), thank you.

## discord

Figured it's possible to reuse my existing discord channel (that I use for my [zero to hero youtube series](https://karpathy.ai/zero-to-hero.html)), see #llama2c channel on [discord](https://discord.gg/3zy8kqD9Cp), for any quick questions, related discussions, etc.

## contributing

A few words on this repo and the kinds of PRs that are likely to be accepted. What is the goal of this repo? Basically I think there will be a lot of interest in training or finetuning custom micro-LLMs (think ~100M - ~1B params, but let's say up to ~10B params) across a large diversity of applications, and deploying them in edge-adjacent environments (think MCUs, phones, web browsers, laptops, etc.). I'd like this repo to be the simplest, smallest, most hackable repo to support this workflow, both training and inference. In particular, this repo is not a complex framework with a 1000 knobs controlling inscrutible code across a nested directory structure of hundreds of files. Instead, I expect most applications will wish to create a fork of this repo and hack it to their specific needs and deployment platforms.

People who care about deployment efficiency above all else should look at [llama.cpp](https://github.com/ggerganov/llama.cpp). This repo still cares about efficiency, but not at the cost of simplicity, readability or portability. Basically, I expect that a lot of people come to this repo because the training code is 2 readable .py files and the inference code is 500 lines of C. So I'd like this to continue to be a kind of simplest "reference implementation" that can be easily hacked in a separate fork into whatever downstream application people are excited about. It shouldn't be full-featured. It shouldn't take 100 different options or settings. It shouldn't be the most efficient. A few examples:

- someone re-ordered two loops to improve data locality for a small efficieny win => instant merge.
- someone added the one line "pragma omp parallel for", which allows you to compile with OpenMP and dramatically speed up the code, or acts as just a comment if you don't compile it that way => instant merge.
- bug fixes and touchups etc. => happy to merge

A few examples of PRs are that are not an excellent fit:

- adding more than several #ifdefs all over the place in code. If they are localized / few, might be okay.
- adding a lot of code that is very specific to some specific platform (e.g. MCUs, or some special version of linux or processor). These may be a better fit for forks of the project, and I am very happy to maintain a list of these forks in section below.
- adding hundreds of lines of code to run.c that are only active in specific scenarios or platforms.

If your candidate PRs have elements of these it doesn't mean they won't get merged, it just means they will make it into the gray territory. TLDR: I am eager to merge any mostly small, mostly localized, broadly applicable, clean changes that improve the efficiency and portability of the repo, while keep its hackability and readability. I appreciate all PRs seeking to help me improve the project, thank you! <3.

## notable forks

- Rust
  - [llama2.rs](https://github.com/gaxler/llama2.rs) by @[gaxler](https://github.com/gaxler): a Rust port of this project
  - [llama2.rs](https://github.com/leo-du/llama2.rs) by @[leo-du](https://github.com/leo-du): A Rust port of this project
  - [llama2-rs](https://github.com/danielgrittner/llama2-rs) by @[danielgrittner](https://github.com/danielgrittner): a Rust port of this project
  - [llama2.rs](https://github.com/lintian06/llama2.rs) by @[lintian06](https://github.com/lintian06): A Rust port of this project
  - [pecca.rs](https://github.com/rahoua/pecca-rs) by @[rahoua](https://github.com/rahoua): A Rust port leveraging [ndarray](https://github.com/rust-ndarray/ndarray), supports BLAS.
- Go
  - [go-llama2](https://github.com/tmc/go-llama2) by @[tmc](https://github.com/tmc): a Go port of this project
  - [llama2.go](https://github.com/nikolaydubina/llama2.go) by @[nikolaydubina](https://github.com/nikolaydubina): a Go port of this project
  - [llama2.go](https://github.com/haormj/llama2.go) by @[haormj](https://github.com/haormj): a Go port of this project
  - [llama2.go](https://github.com/saracen/llama2.go) by @[saracen](https://github.com/saracen): a Go port of this project
- Android
  - [llama2.c-android](https://github.com/Manuel030/llama2.c-android): by @[Manuel030](https://github.com/Manuel030): adds Android binaries of this project
  - [llama2.c-android-wrapper](https://github.com/celikin/llama2.c-android-wrapper): by @[celikin](https://github.com/celikin): added JNI wrapper, PoC
- C++
  - [llama2.cpp](https://github.com/leloykun/llama2.cpp) by @[leloykun](https://github.com/leloykun): a C++ port of this project
- JavaScript
  - [llama2.js](https://github.com/epicure/llama2.js) by @[epicure](https://github.com/epicure): a JavaScript port of this project
  - [llama2.ts](https://github.com/wizzard0/llama2.ts) by @[oleksandr_now](https://twitter.com/oleksandr_now): a TypeScript port of this project. Full Llama2-7B capable.
  - [llama2.c-emscripten](https://github.com/gohai/llama2.c-emscripten) by @[gohai](https://github.com/gohai): Emscripten (JavaScript) port, based on @ggerganov's initial prototype
- Zig
  - [llama2.zig](https://github.com/cgbur/llama2.zig) by @[cgbur](https://github.com/cgbur): A Zig port of this project
  - [llama2.zig](https://github.com/vodkaslime/llama2.zig) by @[vodkaslime](https://github.com/vodkaslime): a Zig port of this project
  - [llama2.zig](https://github.com/clebert/llama2.zig) by @[clebert](https://github.com/clebert): a Zig port of this project
- Julia
  - [llama2.jl](https://github.com/juvi21/llama2.jl) by @[juvi21](https://github.com/juvi21): a Julia port of this project
- Scala
  - [llama2.scala](https://github.com/jrudolph/llama2.scala) by @[jrudolph](https://github.com/jrudolph): a Scala port of this project
- Java
  - [llama2.java](https://github.com/mukel/llama2.java) by @[mukel](https://github.com/mukel): a Java port of this project
- Kotlin
  - [llama2.kt](https://github.com/madroidmaq/llama2.kt) by @[madroidmaq](https://github.com/madroidmaq): a Kotlin port of this project
- Python
  - [llama2.py](https://github.com/tairov/llama2.py) by @[tairov](https://github.com/tairov): a simple one file pure Python port of this project with zero dependencies
- C#
  - [llama2.cs](https://github.com/trrahul/llama2.cs) by @[trrahul](https://github.com/trrahul): a C# port of this project
- Dart
  - [llama2.dart](https://github.com/yiminghan/llama2.dart) by @[yiminghan](https://github.com/yiminghan/llama2.dart): one-file dart port of this project, works with Flutter!
- WebAssembly
  - [icpp-llm](https://github.com/icppWorld/icpp-llm): LLMs for the Internet Computer
- [llama2.c - Llama 2 Everywhere](https://github.com/trholding/llama2.c) by @[trholding](https://github.com/trholding): Standalone, Bootable & Portable Binary Llama 2
- [llama2.c-zh - Bilingual Chinese and English](https://github.com/chenyangMl/llama2.c-zh) by @[chenyangMl](https://github.com/chenyangMl): Expand tokenizer to support training and inference in both Chinese and English

## unsorted todos

- add support in run.c of reading version 1+ files from export, later deprecate "version 0"
<<<<<<< HEAD
- runq.c (int8 quantization) add
- run.cu (CUDA) investigate and merge
- add more tests inside [test.c](test.c)
=======
- add more tests in [test.c](test.c)
- runq.c (int8 quantization) add
- run.cu (CUDA) investigate and merge
- add an Engine class that serves the model ~efficiently but in PyTorch (see [Issue 346](https://github.com/karpathy/llama2.c/issues/346))
>>>>>>> 5c6427e4
- make it easier to add a new dataset with not too much pain
- (LoRA) finetuning and export of Llama 2 models

## License

MIT<|MERGE_RESOLUTION|>--- conflicted
+++ resolved
@@ -336,16 +336,10 @@
 ## unsorted todos
 
 - add support in run.c of reading version 1+ files from export, later deprecate "version 0"
-<<<<<<< HEAD
 - runq.c (int8 quantization) add
 - run.cu (CUDA) investigate and merge
 - add more tests inside [test.c](test.c)
-=======
-- add more tests in [test.c](test.c)
-- runq.c (int8 quantization) add
-- run.cu (CUDA) investigate and merge
-- add an Engine class that serves the model ~efficiently but in PyTorch (see [Issue 346](https://github.com/karpathy/llama2.c/issues/346))
->>>>>>> 5c6427e4
+- add Engine class for use in sample.py that does efficient inference in PyTorch, e.g. KV cache keeping
 - make it easier to add a new dataset with not too much pain
 - (LoRA) finetuning and export of Llama 2 models
 
